{
  "extends": "base_config.json",
  "study_type": "near_field",
  "execution_control": {
      "do_setup": true,
      "only_write_input_file": false,
      "do_run": true,
      "do_extract": true,
      "batch_run": false,
      "auto_cleanup_previous_results": ["output", "input", "smash"]
  },
  "phantoms": [
    "thelonious",
    "eartha"
  ],
  "simulation_parameters": {
    "freespace_antenna_bbox_expansion_mm": [
      20,
      20,
      20
    ],
    "number_of_point_sensors": 2
  },
  "gridding_parameters": {
    "global_gridding": {
        "grid_mode": "manual",
        "manual_fallback_max_step_mm": 5.0
    },
    "global_gridding_per_frequency": {
        "450": 2.5,
        "700": 2.5,
        "835": 2.5,
        "1450": 2.5,
        "2140": 1.694,
        "2450": 1.482,
        "3500": 1.0,
        "5200": 1.0,
        "5800": 1.0
    },
    "padding": {
        "padding_mode": "manual",
        "manual_bottom_padding_mm": [0, 0, 0],
        "manual_top_padding_mm": [0, 0, 0]
    }
  },
  "antenna_config": {
    "700": {
      "center_frequency": 700,
      "target_power_mW": 267,
      "model_type": "PIFA",
      "source_name": "Lines 1",
      "materials": {
        "Extrude 1": "Copper",
        "component1:Battery": "Copper",
        "component1:Patch": "Copper",
        "component1:ShortingPin": "Copper",
        "component1:Substrate": "Rogers RT/duroid 5880"
      },
      "gridding": {
        "automatic": ["component1:Substrate", "Lines 1"],
        "subgridding": {
          "components": ["component1:Battery", "component1:Patch", "Extrude 1", "component1:ShortingPin"],
          "SubGridMode": "Box",
          "SubGridLevel": "x9",
          "AutoRefinement": "AutoRefinementVeryFine"
        }
      }
    },
    "835": {
      "center_frequency": 835,
      "target_power_mW": 228,
      "model_type": "PIFA",
      "source_name": "Lines 1",
      "materials": {
        "Extrude 1": "Copper",
        "component1:Battery": "Copper",
        "component1:Patch": "Copper",
        "component1:ShortingPin": "Copper",
        "component1:Substrate": "Rogers RT/duroid 5880"
      },
      "gridding": {
        "automatic": ["component1:Substrate", "Lines 1"],
        "subgridding": {
          "components": ["component1:Battery", "component1:Patch", "Extrude 1", "component1:ShortingPin"],
          "SubGridMode": "Box",
          "SubGridLevel": "x9",
          "AutoRefinement": "AutoRefinementVeryFine"
        }
      }
    },
    "1450": {
      "center_frequency": 1450,
      "target_power_mW": 106,
      "model_type": "IFA",
      "source_name": "Feed",
      "materials": {
        "Antenna": "Copper",
        "Battery": "Copper",
        "Ground": "Copper"
      },
      "gridding": {
        "automatic": ["Feed"],
        "manual": {
          "group1": ["Antenna"],
          "group2": ["Battery", "Ground"]
        },
        "manual_grid_step": {
          "group1": [0.1, 0.1, 0.1],
          "group2": [0.3, 1, 1]
        }
      }
    },
    "2140": {
      "center_frequency": 2140,
      "target_power_mW": 78,
      "model_type": "IFA",
      "source_name": "Feed",
      "materials": {
        "Antenna": "Copper",
        "Battery": "Copper",
        "Ground": "Copper"
      },
      "gridding": {
        "automatic": ["Feed"],
        "manual": {
          "group1": ["Antenna"],
          "group2": ["Battery", "Ground"]
        },
        "manual_grid_step": {
          "group1": [0.1, 0.1, 0.1],
          "group2": [0.3, 1, 1]
        }
      }
    },
    "2450": {
      "center_frequency": 2450,
      "target_power_mW": 74,
      "model_type": "IFA",
      "source_name": "Feed",
      "materials": {
        "Antenna": "Copper",
        "Battery": "Copper",
        "Ground": "Copper"
      },
      "gridding": {
        "automatic": ["Feed"],
        "manual": {
          "group1": ["Antenna"],
          "group2": ["Battery", "Ground"]
        },
        "manual_grid_step": {
          "group1": [0.1, 0.1, 0.1],
          "group2": [0.3, 1, 1]
        }
      }
    },
    "3500": {
      "center_frequency": 3500,
      "target_power_mW": 55,
      "model_type": "IFA",
      "source_name": "Feed",
      "materials": {
        "Antenna": "Copper",
        "Battery": "Copper",
        "Ground": "Copper"
      },
      "gridding": {
        "automatic": ["Feed"],
        "manual": {
          "group1": ["Antenna"],
          "group2": ["Battery", "Ground"]
        },
        "manual_grid_step": {
          "group1": [0.1, 0.1, 0.1],
          "group2": [0.3, 1, 1]
        }
      }
    },
    "5200": {
      "center_frequency": 5200,
      "target_power_mW": 53,
      "model_type": "IFA",
      "source_name": "Feed",
      "materials": {
        "Antenna": "Copper",
        "Battery": "Copper",
        "Ground": "Copper"
      },
      "gridding": {
        "automatic": ["Feed"],
        "manual": {
          "group1": ["Antenna"],
          "group2": ["Battery", "Ground"]
        },
        "manual_grid_step": {
          "group1": [0.1, 0.1, 0.1],
          "group2": [0.3, 1, 1]
        }
      }
    },
    "5800": {
      "center_frequency": 5800,
      "target_power_mW": 54,
      "model_type": "IFA",
      "source_name": "Feed",
      "materials": {
        "Antenna": "Copper",
        "Battery": "Copper",
        "Ground": "Copper"
      },
      "gridding": {
        "automatic": ["Feed"],
        "manual": {
          "group1": ["Antenna"],
          "group2": ["Battery", "Ground"]
        },
        "manual_grid_step": {
          "group1": [0.1, 0.1, 0.1],
          "group2": [0.3, 1, 1]
        }
      }
    }
  },
  "placement_scenarios": {
    "front_of_eyes": {
      "bounding_box": "default",
      "positions": {
        "center": [0, 0, -100],
        "left": [-25, 0, -100],
        "right": [25, 0, -100],
        "up": [0, 0, -40]
      },
      "orientations": {
        "vertical": [],
        "horizontal": [
          {"axis": "Y", "angle_deg": 90}
        ]
      },
      "antenna_reference": {
        "distance_from_top": 10
<<<<<<< HEAD
      }
=======
      },
      "phantom_reference": "nasion"
>>>>>>> 6659d434
    },
    "by_cheek": {
      "bounding_box": "default",
      "positions": {
        "base": [0, 0, 0]
      },
      "orientations": {
        "cheek_base": [{"axis": "Z", "angle_deg": 15}],
        "cheek_up": [{"axis": "Z", "angle_deg": 15}, {"axis": "X", "angle_deg": 10}],
        "cheek_down": [{"axis": "Z", "angle_deg": 15}, {"axis": "X", "angle_deg": -10}],
        "tilt_base": [],
        "tilt_up": [{"axis": "X", "angle_deg": 10}],
        "tilt_down": [{"axis": "X", "angle_deg": -10}]
      },
      "antenna_reference": {
        "distance_from_top": 10
<<<<<<< HEAD
      }
=======
      },
      "phantom_reference": "tragus"
>>>>>>> 6659d434
    },
    "by_belly": {
      "bounding_box": "default",
      "positions": {
        "center": [0, 0, 0],
        "left": [-150, 0, 0],
        "right": [150, 0, 0],
        "up": [0, 0, 100]
      },
      "orientations": {
        "vertical": [],
        "horizontal": [
          {"axis": "Y", "angle_deg": 90}
        ]
      },
      "antenna_reference": {
        "distance_from_top": 10
<<<<<<< HEAD
      }
=======
      },
      "phantom_reference": "belly_button"
>>>>>>> 6659d434
    }
  },
  "phantom_definitions": {
    "thelonious": {
      "head_y_separation": 0,
      "trunk_z_separation": -300,
      "chest_extension": 100,
      "back_of_head": -28,
      "lips": [0, 122, 31],
      "tragus": [0, 7, -5],
      "belly_button": [-5, 0, -140],
      "nasion": [-1, 0, 0],
      "placements": {
        "do_front_of_eyes": true,
        "do_by_belly": true,
        "do_by_cheek": true,
        "distance_from_eye": 200,
        "distance_from_belly": 200,
        "distance_from_cheek": 8
      }
    },
    "eartha": {
      "head_y_separation": 386,
      "trunk_z_separation": 100,
      "chest_extension": 79,
      "back_of_head": -55,
      "lips": [24, 122, 418],
      "tragus": [0, 14, -1],
      "belly_button": [-6, 0, -171],
      "nasion": [-2, 0, 0],
      "placements": {
        "do_front_of_eyes": true,
        "do_by_belly": true,
        "do_by_cheek": true,
        "distance_from_eye": 200,
        "distance_from_belly": 200,
        "distance_from_cheek": 8
      }
    },
    "duke": {
        "lips": [4, 106, 736]
    },
    "ella": {
        "lips": [53, 121, 550]
    }
  }
}<|MERGE_RESOLUTION|>--- conflicted
+++ resolved
@@ -238,12 +238,8 @@
       },
       "antenna_reference": {
         "distance_from_top": 10
-<<<<<<< HEAD
-      }
-=======
       },
       "phantom_reference": "nasion"
->>>>>>> 6659d434
     },
     "by_cheek": {
       "bounding_box": "default",
@@ -260,12 +256,8 @@
       },
       "antenna_reference": {
         "distance_from_top": 10
-<<<<<<< HEAD
-      }
-=======
       },
       "phantom_reference": "tragus"
->>>>>>> 6659d434
     },
     "by_belly": {
       "bounding_box": "default",
@@ -283,12 +275,8 @@
       },
       "antenna_reference": {
         "distance_from_top": 10
-<<<<<<< HEAD
-      }
-=======
       },
       "phantom_reference": "belly_button"
->>>>>>> 6659d434
     }
   },
   "phantom_definitions": {
