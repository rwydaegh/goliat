[build-system]
build-backend = "setuptools.build_meta"
requires = ["setuptools>=61.0", "wheel"]

[project]
authors = [
  {name = "rwydaegh", email = "robin.wydaeghe@ugent.be"},
]
dependencies = [
<<<<<<< HEAD
  "numpy<2",
  "pandas",
  "gdown",
  "seaborn",
  "matplotlib",
  "line-profiler",
  "pytest",
  "scienceplots",
  "PySide6",
  "osparc",
  "colorama",
  "python-dotenv",
  "psutil",
  "h5py",
=======
    "numpy<2",
    "pandas",
    "gdown",
    "seaborn",
    "matplotlib",
    "line-profiler",
    "pytest",
    "scienceplots",
    "PySide6",
    "osparc",
    "colorama",
    "python-dotenv",
    "psutil",
    "h5py",
>>>>>>> 193533d3
]
description = "A Python framework for dosimetric assessments using Sim4Life."
license = {file = "LICENSE"}
name = "goliat"
readme = "README.md"
requires-python = ">=3.8"
version = "1.1.0"

[project.optional-dependencies]
docs = [
  "mkdocs",
  "mkdocs-material==9.5.3",
  "pymdown-extensions==10.7",
  "mkdocstrings[python]",
  "mkdocs-mermaid2-plugin",
  "mkdocs-git-revision-date-localized-plugin",
  "mkdocs-minify-plugin",
  "mkdocs-kroki-plugin",
  "mknotebooks>=0.8.0",
  "ansi2html>=1.8.0",
]

[project.scripts]
goliat = "cli.__main__:main"

[tool.codespell]
ignore-words-list = "Studi"
skip = "docs/img/waves.svg"

[tool.pyright]
exclude = [
  "analysis",
  "tests",
  "scripts",
  "cli",
]
pythonVersion = "3.11"
reportMissingImports = false
reportMissingModuleSource = false

[tool.ruff]
line-length = 140
target-version = "py38"

[tool.ruff.format]
exclude = [
  ".eggs",
  ".git",
  ".hg",
  ".mypy_cache",
  ".tox",
  ".venv",
  "_build",
  "buck-out",
  "build",
  "dist",
]

[tool.semantic_release]
branch = "main"
changelog_file = "CHANGELOG.md"
commit_author = "rwydaegh <robin.wydaeghe@ugent.be>"
commit_message = "chore(release): {version}"
upload_to_pypi = false
upload_to_release = true
version_variables = [
  "README.md:version = \\{{version}\\}",
  "CITATION.cff:version: {version}",
]

[tool.setuptools]
packages = ["goliat", "cli"]<|MERGE_RESOLUTION|>--- conflicted
+++ resolved
@@ -7,22 +7,6 @@
   {name = "rwydaegh", email = "robin.wydaeghe@ugent.be"},
 ]
 dependencies = [
-<<<<<<< HEAD
-  "numpy<2",
-  "pandas",
-  "gdown",
-  "seaborn",
-  "matplotlib",
-  "line-profiler",
-  "pytest",
-  "scienceplots",
-  "PySide6",
-  "osparc",
-  "colorama",
-  "python-dotenv",
-  "psutil",
-  "h5py",
-=======
     "numpy<2",
     "pandas",
     "gdown",
@@ -37,7 +21,6 @@
     "python-dotenv",
     "psutil",
     "h5py",
->>>>>>> 193533d3
 ]
 description = "A Python framework for dosimetric assessments using Sim4Life."
 license = {file = "LICENSE"}
