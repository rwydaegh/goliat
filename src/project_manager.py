--- conflicted
+++ resolved
@@ -62,7 +62,6 @@
         """Generates a SHA256 hash for a configuration dictionary."""
         # Serialize the dictionary to a canonical JSON string (sorted keys)
         config_string = json.dumps(config_dict, sort_keys=True)
-<<<<<<< HEAD
         return hashlib.sha256(config_string.encode("utf-8")).hexdigest()
 
     def write_simulation_metadata(self, meta_path: str, surgical_config: dict):
@@ -125,46 +124,10 @@
             with open(meta_path, "r") as f:
                 metadata = json.load(f)
 
-=======
-        return hashlib.sha256(config_string.encode('utf-8')).hexdigest()
-
-    def _write_metadata(self, surgical_config: dict):
-        """Writes the configuration snapshot and its hash to a metadata file."""
-        if not self.project_path:
-            return
-        
-        meta_path = self.project_path + ".meta.json"
-        config_hash = self._generate_config_hash(surgical_config)
-        
-        metadata = {
-            "config_hash": config_hash,
-            "config_snapshot": surgical_config
-        }
-        
-        with open(meta_path, 'w') as f:
-            json.dump(metadata, f, indent=4)
-        self._log(f"  - Saved configuration metadata to {meta_path}", log_type="info")
-
-    def _verify_project(self, surgical_config: dict) -> bool:
-        """Verifies if an existing project matches the current configuration."""
-        if not self.project_path or not os.path.exists(self.project_path):
-            return False
-
-        meta_path = self.project_path + ".meta.json"
-        if not os.path.exists(meta_path):
-            self._log("  - No metadata file found. Project is considered invalid.", log_type="warning")
-            return False
-
-        try:
-            with open(meta_path, 'r') as f:
-                metadata = json.load(f)
-            
->>>>>>> c6171c66
             stored_hash = metadata.get("config_hash")
             current_hash = self._generate_config_hash(surgical_config)
 
             if stored_hash == current_hash:
-<<<<<<< HEAD
                 self._log(
                     f"  - Configuration hash matches for {os.path.basename(meta_path)}. Simulation is valid.",
                     log_type="success",
@@ -181,15 +144,6 @@
                 f"  - Metadata file {os.path.basename(meta_path)} is corrupted. Verification failed.",
                 log_type="error",
             )
-=======
-                self._log("  - Configuration hash matches. Project is valid.", log_type="success")
-                return True
-            else:
-                self._log("  - Configuration hash mismatch. Project is outdated.", log_type="warning")
-                return False
-        except (json.JSONDecodeError, KeyError):
-            self._log("  - Metadata file is corrupted. Project is considered invalid.", log_type="error")
->>>>>>> c6171c66
             return False
 
     def _is_valid_smash_file(self) -> bool:
@@ -245,10 +199,7 @@
         scenario_name: str = None,
         position_name: str = None,
         orientation_name: str = None,
-<<<<<<< HEAD
         **kwargs,
-=======
->>>>>>> c6171c66
     ) -> bool:
         """Creates a new project or opens an existing one based on the 'do_setup' flag.
 
@@ -315,7 +266,6 @@
 
         do_setup = self.execution_control.get("do_setup", True)
 
-<<<<<<< HEAD
         # For far-field, direction and polarization are part of the unique signature,
         # but they are not used in the file path, so we retrieve them from the setup logic if needed.
         # This is a bit of a workaround but keeps the project manager's interface clean.
@@ -328,14 +278,11 @@
             # Let's pass None for now and see if we need to refactor the study to provide it.
             pass
 
-=======
->>>>>>> c6171c66
         surgical_config = self.config.build_simulation_config(
             phantom_name=phantom_name,
             frequency_mhz=frequency_mhz,
             scenario_name=scenario_name,
             position_name=position_name,
-<<<<<<< HEAD
             orientation_name=orientation_name,
             direction_name=direction_name,
             polarization_name=polarization_name,
@@ -406,39 +353,6 @@
 
         self.open()
         return False
-=======
-            orientation_name=orientation_name
-        )
-
-        if do_setup:
-            project_is_valid = self._verify_project(surgical_config)
-            if project_is_valid:
-                self._log("Verified existing project. Skipping setup.", log_type="info")
-                self.open()
-                # Indicate that setup is already done
-                return False
-            else:
-                self._log("Existing project is invalid or out of date. Creating new project.", log_type="info")
-                self.create_new()
-                # After a successful setup, write the metadata
-                self._write_metadata(surgical_config)
-                return True
-        else:
-            self._log(
-                "Execution control: 'do_setup' is false. Attempting to open existing project without verification.",
-                log_type="info",
-            )
-            if not os.path.exists(self.project_path):
-                error_msg = (
-                    f"ERROR: 'do_setup' is false, but project file not found at {self.project_path}. "
-                    "Cannot proceed."
-                )
-                self._log(error_msg, log_type="fatal")
-                raise FileNotFoundError(error_msg)
-            
-            self.open()
-            return False
->>>>>>> c6171c66
 
     def create_new(self):
         """Creates a new, empty project in memory.
